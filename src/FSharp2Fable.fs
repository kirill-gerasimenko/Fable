module Fable.FSharp2Fable.Compiler

open Microsoft.FSharp.Compiler
open Microsoft.FSharp.Compiler.Ast
open Microsoft.FSharp.Compiler.SourceCodeServices

open Fable
open Fable.AST
open Fable.AST.Fable.Util

open Patterns
open Types
open Identifiers
open Util

// Special values like seq, async, String.Empty...
let private (|SpecialValue|_|) com = function
    | BasicPatterns.Value v ->
        match v.FullName with
        | "Microsoft.FSharp.Core.Operators.seq" ->
            makeCoreRef com "Seq" |> Some
        | "Microsoft.FSharp.Core.ExtraTopLevelOperators.async" ->
            makeCoreRef com "Async" |> Some
        | _ -> None
    | BasicPatterns.ILFieldGet (None, typ, fieldName) as fsExpr when typ.HasTypeDefinition ->
        match typ.TypeDefinition.FullName, fieldName with
        | "System.String", "Empty" -> Some (makeConst "")
        | "System.TimeSpan", "Zero" ->
            Fable.Wrapped(makeConst 0, makeType com fsExpr.Type) |> Some
        | "System.DateTime", "MaxValue"
        | "System.DateTime", "MinValue" ->
            CoreLibCall("Date", Some (Naming.lowerFirst fieldName), false, [])
            |> makeCall com (makeRangeFrom fsExpr) (makeType com fsExpr.Type) |> Some 
        | _ -> None
    | _ -> None

let rec private transformExpr (com: IFableCompiler) ctx fsExpr =
    match fsExpr with
    (** ## Custom patterns *)
    | SpecialValue com replacement ->
        replacement
    
    // TODO: Detect if it's ResizeArray and compile as FastIntegerForLoop?
    | ForOf (BindIdent com ctx (newContext, ident), Transform com ctx value, body) ->
        Fable.ForOf (ident, value, transformExpr com newContext body)
        |> makeLoop (makeRangeFrom fsExpr)
        
    | ErasableLambda (meth, typArgs, methTypArgs, methArgs) ->
        makeCallFrom com fsExpr meth (typArgs, methTypArgs)
            None (List.map (com.Transform ctx) methArgs)

    // Pipe must come after ErasableLambda
    | Pipe (Transform com ctx callee, args) ->
        let typ, range = makeType com fsExpr.Type, makeRangeFrom fsExpr
        makeApply range typ callee (List.map (transformExpr com ctx) args)
        
    | Composition (meth1, typArgs1, methTypArgs1, args1, meth2, typArgs2, methTypArgs2, args2) ->
        let lambdaArg = makeIdent "$arg"
        let expr1 =
            (List.map (com.Transform ctx) args1)@[Fable.Value (Fable.IdentValue lambdaArg)]
            |> makeCallFrom com fsExpr meth1 (typArgs1, methTypArgs1) None
        let expr2 =
            (List.map (com.Transform ctx) args2)@[expr1]
            |> makeCallFrom com fsExpr meth2 (typArgs2, methTypArgs2) None
        Fable.Lambda([lambdaArg], expr2) |> Fable.Value
            
    (** ## Erased *)
    | BasicPatterns.Coerce(_targetType, Transform com ctx inpExpr) -> inpExpr
    // TypeLambda is a local generic lambda
    // e.g, member x.Test() = let typeLambda x = x in typeLambda 1, typeLambda "A"
    | BasicPatterns.TypeLambda (_genArgs, Transform com ctx lambda) -> lambda

    (** ## Flow control *)
    | BasicPatterns.FastIntegerForLoop(Transform com ctx start, Transform com ctx limit, body, isUp) ->
        match body with
        | BasicPatterns.Lambda (BindIdent com ctx (newContext, ident), body) ->
            Fable.For (ident, start, limit, com.Transform newContext body, isUp)
            |> makeLoop (makeRangeFrom fsExpr)
        | _ -> failwithf "Unexpected loop in %A: %A" fsExpr.Range fsExpr

    | BasicPatterns.WhileLoop(Transform com ctx guardExpr, Transform com ctx bodyExpr) ->
        Fable.While (guardExpr, bodyExpr)
        |> makeLoop (makeRangeFrom fsExpr)

    (** Values *)

    // Arrays with small data (ushort, byte) won't fit the NewArray pattern
    // as they would require too much memory
    | BasicPatterns.Const(:? System.Collections.IEnumerable as arr, typ)
        when typ.HasTypeDefinition && typ.TypeDefinition.IsArrayType ->
        let mutable argExprs = []
        let enumerator = arr.GetEnumerator()
        while enumerator.MoveNext() do
            argExprs <- (makeConst enumerator.Current)::argExprs
        makeArray (makeType com typ) (argExprs |> List.rev)

    | BasicPatterns.Const(value, FableType com typ) ->
        let e = makeConst value
        if e.Type = typ then e
        // Enumerations are compiled as const but they have a different type
        else Fable.Wrapped (e, typ)

    | BasicPatterns.BaseValue typ ->
        Fable.Super |> Fable.Value 

    | BasicPatterns.ThisValue typ ->
        Fable.This |> Fable.Value 

    | BasicPatterns.Value thisVar when thisVar.IsMemberThisValue ->
        Fable.This |> Fable.Value 

    | BasicPatterns.Value v ->
        if not v.IsModuleValueOrMember
        then getBoundExpr com ctx v
        elif v.IsMemberThisValue
        then Fable.This |> Fable.Value
        elif isExternalEntity com v.EnclosingEntity
        then wrapInLambda com fsExpr v
        else
            v.Attributes
            |> Seq.choose (makeDecorator com)
            |> tryImported com v.DisplayName
            |> function
                | Some expr -> expr
                | None ->
                    let typeRef = makeTypeFromDef com v.EnclosingEntity |> makeTypeRef com
                    makeGetFrom com fsExpr typeRef (makeConst v.DisplayName)

    | BasicPatterns.DefaultValue (FableType com typ) ->
        let valueKind =
            match typ with
            | Fable.PrimitiveType Fable.Boolean -> Fable.BoolConst false
            | Fable.PrimitiveType (Fable.Number kind) -> Fable.NumberConst (U2.Case1 0, kind)
            | _ -> Fable.Null
        Fable.Value valueKind

    (** ## Assignments *)
    | BasicPatterns.Let((var, Transform com ctx value), body) ->
        let ctx, ident = bindIdentFrom com ctx var
        let body = transformExpr com ctx body
        let assignment = Fable.VarDeclaration (ident, value, var.IsMutable) 
        makeSequential (makeRangeFrom fsExpr) [assignment; body]

    | BasicPatterns.LetRec(recBindings, body) ->
        let ctx, idents =
            (recBindings, (ctx, [])) ||> List.foldBack (fun (var,_) (ctx, idents) ->
                let (BindIdent com ctx (newContext, ident)) = var
                (newContext, ident::idents))
        let assignments =
            recBindings
            |> List.map2 (fun ident (var, Transform com ctx binding) ->
                Fable.VarDeclaration (ident, binding, var.IsMutable)) idents
        assignments @ [transformExpr com ctx body] 
        |> makeSequential (makeRangeFrom fsExpr)

    (** ## Applications *)
    | BasicPatterns.TraitCall (_sourceTypes, traitName, _typeArgs, _typeInstantiation, argExprs) ->
        // printfn "TraitCall detected in %A: %A" fsExpr.Range fsExpr // TODO: Check
        let range = makeRangeFrom fsExpr
        let callee, args = transformExpr com ctx argExprs.Head, List.map (transformExpr com ctx) argExprs.Tail
        let callee = makeGet range (Fable.PrimitiveType (Fable.Function argExprs.Length)) callee (makeConst traitName)
        Fable.Apply (callee, args, Fable.ApplyMeth, makeType com fsExpr.Type, range)

    | BasicPatterns.Call(callee, meth, typArgs, methTypArgs, args) ->
        let methOwnerName (meth: FSharpMemberOrFunctionOrValue) =
            sanitizeEntityName meth.EnclosingEntity
        let callee, args = Option.map (com.Transform ctx) callee, List.map (com.Transform ctx) args
        match ctx.owner with
        | Some (EntityKind(Fable.Class(Some b)) as ent) when (methOwnerName meth) = b.fullName ->
            if not meth.IsImplicitConstructor then
                failwithf "Inheritance is only possible with base class implicit constructor: %s" ent.FullName
            let typ, range = makeType com fsExpr.Type, makeRangeFrom fsExpr
            Fable.Apply(Fable.Value Fable.Super, args, Fable.ApplyMeth, typ, range)
        | _ -> makeCallFrom com fsExpr meth (typArgs, methTypArgs) callee args

    | BasicPatterns.Application(Transform com ctx callee, _typeArgs, args) ->
        let typ, range = makeType com fsExpr.Type, makeRangeFrom fsExpr
        makeApply range typ callee (List.map (transformExpr com ctx) args)
        
    | BasicPatterns.IfThenElse (Transform com ctx guardExpr, Transform com ctx thenExpr, Transform com ctx elseExpr) ->
        Fable.IfThenElse (guardExpr, thenExpr, elseExpr, makeRangeFrom fsExpr)

    | BasicPatterns.TryFinally (BasicPatterns.TryWith(body, _, _, catchVar, catchBody),finalBody) ->
        makeTryCatch com ctx fsExpr body (Some (catchVar, catchBody)) (Some finalBody)

    | BasicPatterns.TryFinally (body, finalBody) ->
        makeTryCatch com ctx fsExpr body None (Some finalBody)

    | BasicPatterns.TryWith (body, _, _, catchVar, catchBody) ->
        makeTryCatch com ctx fsExpr body (Some (catchVar, catchBody)) None

    | BasicPatterns.Sequential (Transform com ctx first, Transform com ctx second) ->
        makeSequential (makeRangeFrom fsExpr) [first; second]

    (** ## Lambdas *)
    | BasicPatterns.Lambda (var, body) ->
        let ctx, args = makeLambdaArgs com ctx [var]
        Fable.Lambda (args, transformExpr com ctx body) |> Fable.Value

    | BasicPatterns.NewDelegate(_delegateType, Transform com ctx delegateBodyExpr) ->
        makeDelegate delegateBodyExpr

    (** ## Getters and Setters *)
    // TODO: Check if it's FSharpException?
    // TODO: Change name of automatically generated fields
    | BasicPatterns.FSharpFieldGet (callee, FableType com calleeType, FieldName fieldName) ->
        let callee =
            match callee with
            | Some (Transform com ctx callee) -> callee
            | None -> makeTypeRef com calleeType
        makeGetFrom com fsExpr callee (makeConst fieldName)

    | BasicPatterns.TupleGet (_tupleType, tupleElemIndex, Transform com ctx tupleExpr) ->
        makeGetFrom com fsExpr tupleExpr (makeConst tupleElemIndex)

    // Single field: data; Multiple fields: data[0], data[1]...
    | BasicPatterns.UnionCaseGet (Transform com ctx unionExpr, FableType com unionType, unionCase, FieldName fieldName) ->
        match unionType with
        | ErasedUnion | OptionUnion -> unionExpr
        | ListUnion ->
            makeGet (makeRangeFrom fsExpr) (makeType com fsExpr.Type)
                    unionExpr (Naming.lowerFirst fieldName |> makeConst)
        | OtherType ->
            let typ, range = makeType com fsExpr.Type, makeRangeFrom fsExpr
            let dataProp = makeGet range typ unionExpr (makeConst "data")
            match Naming.getFieldIndex fieldName with
            | 0 -> dataProp
            | i -> makeGet range typ dataProp (makeConst (i-1))

    | BasicPatterns.ILFieldSet (callee, typ, fieldName, value) ->
        failwithf "Found unsupported ILField reference in %A: %A" fsExpr.Range fsExpr

    // TODO: Change name of automatically generated fields
    | BasicPatterns.FSharpFieldSet (callee, FableType com calleeType, FieldName fieldName, Transform com ctx value) ->
        let callee =
            match callee with
            | Some (Transform com ctx callee) -> callee
            | None -> makeTypeRef com calleeType
        Fable.Set (callee, Some (makeConst fieldName), value, makeRangeFrom fsExpr)

    | BasicPatterns.UnionCaseTag (Transform com ctx unionExpr, _unionType) ->
        makeGetFrom com fsExpr unionExpr (makeConst "tag")

    | BasicPatterns.UnionCaseSet (Transform com ctx unionExpr, _type, _case, FieldName caseField, Transform com ctx valueExpr) ->
        failwith "Unexpected UnionCaseSet"

    | BasicPatterns.ValueSet (valToSet, Transform com ctx valueExpr) ->
        let valToSet = getBoundExpr com ctx valToSet
        Fable.Set (valToSet, None, valueExpr, makeRangeFrom fsExpr)

    (** Instantiation *)
    | BasicPatterns.NewArray(FableType com typ, argExprs) ->
        makeArray typ (argExprs |> List.map (transformExpr com ctx))

    | BasicPatterns.NewTuple(_, argExprs) ->
        (argExprs |> List.map (transformExpr com ctx) |> Fable.ArrayValues, Fable.Tuple)
        |> Fable.ArrayConst |> Fable.Value

    | BasicPatterns.ObjectExpr(objType, baseCallExpr, overrides, otherOverrides) ->
        let lowerFirstKnownInterfaces typName name =
            if Naming.knownInterfaces.Contains typName
            then Naming.lowerFirst name
            else name
        match baseCallExpr with
        | BasicPatterns.Call(None, meth, [], [], []) when meth.EnclosingEntity.FullName = "System.Object" ->
            let members =
                (objType, overrides)::otherOverrides
                |> List.map (fun (typ, overrides) ->
                    let typName = sanitizeEntityName typ.TypeDefinition
                    overrides |> List.map (fun over ->
                        let args, range = over.CurriedParameterGroups, makeRange fsExpr.Range
                        let ctx, args' = getMethodArgs com ctx true args
                        let kind =
                            let name =
                                over.Signature.Name
                                |> Naming.removeParens
                                |> Naming.removeGetSetPrefix
                                |> lowerFirstKnownInterfaces typName
                            match over.Signature.Name with
                            | Naming.StartsWith "get_" _ -> Fable.Getter (name, false)
                            | Naming.StartsWith "set_" _ -> Fable.Setter name
                            | _ -> Fable.Method name
                        Fable.Member(kind, range, args', transformExpr com ctx over.Body,
                            [], true, false, hasRestParams args)))
                |> List.concat
            let interfaces =
                objType::(otherOverrides |> List.map fst)
                |> List.map (fun x -> sanitizeEntityName x.TypeDefinition)
                |> List.distinct
            Fable.ObjExpr (members, interfaces, makeRangeFrom fsExpr)
        | _ -> failwithf "Object expression from classes are not supported: %A" fsExpr.Range

    // TODO: Check for erased constructors with property assignment (Call + Sequential)
    | BasicPatterns.NewObject(meth, typArgs, args) ->
        makeCallFrom com fsExpr meth (typArgs, []) None (List.map (com.Transform ctx) args)

    | BasicPatterns.NewRecord(NonAbbreviatedType fsType, argExprs) ->
        let recordType = makeType com fsType
        let argExprs = argExprs |> List.map (transformExpr com ctx)
        if isExternalEntity com fsType.TypeDefinition
        then replace com fsExpr (recordType.FullName) ".ctor" ([],[],[]) (None,argExprs)
        else Fable.Apply (makeTypeRef com recordType, argExprs, Fable.ApplyCons,
                        makeType com fsExpr.Type, makeRangeFrom fsExpr)

    | BasicPatterns.NewUnionCase(NonAbbreviatedType fsType, unionCase, argExprs) ->
        let unionType = makeType com fsType
        match unionType with
        | ErasedUnion | OptionUnion ->
            match List.map (transformExpr com ctx) argExprs with
            | [] -> Fable.Value Fable.Null 
            | [expr] -> expr
            | _ -> failwithf "Erased Union Cases must have one single field: %A" unionType
        | ListUnion ->
            let buildArgs args =
                let args = args |> List.rev |> (List.map (transformExpr com ctx))
                Fable.Value (Fable.ArrayConst (Fable.ArrayValues args, Fable.DynamicArray))
            let rec ofArray accArgs = function
                | [] ->
                    CoreLibCall("List", Some "ofArray", false, [buildArgs accArgs])
                | arg::[BasicPatterns.NewUnionCase(_, _, rest)] ->
                    ofArray (arg::accArgs) rest
                | arg::[Transform com ctx list2] ->
                    CoreLibCall("List", Some "ofArray", false, (buildArgs (arg::accArgs))::[list2])
                | _ ->
                    failwithf "Unexpected List constructor %A at %A" fsExpr fsExpr.Range
            match argExprs with
            | [] -> CoreLibCall("List", None, true, [])
            | _ -> ofArray [] argExprs
            |> makeCall com (makeRangeFrom fsExpr) unionType
        | OtherType ->
            let argExprs =
                // Include Tag name in args
                let tag = makeConst unionCase.Name
                match List.map (transformExpr com ctx) argExprs with
                | [] -> [tag]
                | [arg] -> [tag;arg]
                // If there's more than one data field, make a tuple
                | args -> [tag; Fable.ArrayConst(Fable.ArrayValues args, Fable.Tuple) |> Fable.Value]
            if isExternalEntity com fsType.TypeDefinition
            then replace com fsExpr (unionType.FullName) ".ctor" ([],[],[]) (None,argExprs)
            else Fable.Apply (makeTypeRef com unionType, argExprs, Fable.ApplyCons,
                            makeType com fsExpr.Type, makeRangeFrom fsExpr)

    (** ## Type test *)
    | BasicPatterns.TypeTest (FableType com typ as fsTyp, Transform com ctx expr) ->
        makeTypeTest com (makeRangeFrom fsExpr) typ expr 

    | BasicPatterns.UnionCaseTest (Transform com ctx unionExpr, FableType com unionType, unionCase) ->
        let boolType = Fable.PrimitiveType Fable.Boolean
        match unionType with
        | ErasedUnion ->
            if unionCase.UnionCaseFields.Count <> 1 then
                failwithf "Erased Union Cases must have one single field: %A" unionType
            else
                let typ = makeType com unionCase.UnionCaseFields.[0].FieldType
                makeTypeTest com (makeRangeFrom fsExpr) typ unionExpr
        | OptionUnion ->
            let opKind = if unionCase.Name = "None" then BinaryEqual else BinaryUnequal
            makeBinOp (makeRangeFrom fsExpr) boolType [unionExpr; Fable.Value Fable.Null] opKind 
        | ListUnion ->
            let opKind = if unionCase.CompiledName = "Empty" then BinaryEqual else BinaryUnequal
            let expr = makeGet None Fable.UnknownType unionExpr (makeConst "tail")
            makeBinOp (makeRangeFrom fsExpr) boolType [expr; Fable.Value Fable.Null] opKind 
        | OtherType ->
            let left = makeGet None (Fable.PrimitiveType Fable.String) unionExpr (makeConst "tag")
            let right = makeConst unionCase.Name
            makeBinOp (makeRangeFrom fsExpr) boolType [left; right] BinaryEqualStrict

    (** Pattern Matching *)
    | BasicPatterns.DecisionTree(decisionExpr, decisionTargets) ->
        let rec getTargetRefsCount map = function
            | BasicPatterns.IfThenElse (_, thenExpr, elseExpr)
            | BasicPatterns.Let(_, BasicPatterns.IfThenElse (_, thenExpr, elseExpr)) ->
                let map = getTargetRefsCount map thenExpr
                getTargetRefsCount map elseExpr
            | BasicPatterns.DecisionTreeSuccess (idx, _) ->
                match (Map.tryFind idx map) with
                | Some refCount -> Map.remove idx map |> Map.add idx (refCount + 1)
                | None -> Map.add idx 1 map
            | _ as e ->
                failwithf "Unexpected DecisionTree branch in %A: %A" e.Range e
        let targetRefsCount = getTargetRefsCount (Map.empty<int,int>) decisionExpr
        // Convert targets referred more than once into functions
        // and just pass the F# implementation for the others
        let ctx, assignments =
            targetRefsCount
            |> Map.filter (fun k v -> v > 1)
            |> Map.fold (fun (ctx, acc) k v ->
                let targetVars, targetExpr = decisionTargets.[k]
                let targetVars, targetCtx =
                    (targetVars, ([], ctx)) ||> List.foldBack (fun var (vars, ctx) ->
                        let ctx, var = bindIdentFrom com ctx var
                        var::vars, ctx)
                let lambda =
                    Fable.Lambda (targetVars, com.Transform targetCtx targetExpr)
                    |> Fable.Value
                let ctx, ident = bindIdent ctx lambda.Type (sprintf "target%i" k)
                ctx, Map.add k (ident, lambda) acc) (ctx, Map.empty<_,_>)
        let decisionTargets =
            targetRefsCount |> Map.map (fun k v ->
                match v with
                | 1 -> TargetImpl decisionTargets.[k]
                | _ -> TargetRef (fst assignments.[k]))
        let ctx = { ctx with decisionTargets = decisionTargets }
        if assignments.Count = 0 then
            transformExpr com ctx decisionExpr
        else
            let assignments =
                assignments
                |> Seq.map (fun pair -> pair.Value)
                |> Seq.map (fun (ident, lambda) ->
                    Fable.VarDeclaration (ident, lambda, false))
                |> Seq.toList
            Fable.Sequential (assignments @ [transformExpr com ctx decisionExpr], makeRangeFrom fsExpr)

    | BasicPatterns.DecisionTreeSuccess (decIndex, decBindings) ->
        match Map.tryFind decIndex ctx.decisionTargets with
        | None -> failwith "Missing decision target"
        // If we get a reference to a function, call it
        | Some (TargetRef targetRef) ->
            Fable.Apply (Fable.IdentValue targetRef |> Fable.Value,
                (decBindings |> List.map (transformExpr com ctx)),
                Fable.ApplyMeth, makeType com fsExpr.Type, makeRangeFrom fsExpr)
        // If we get an implementation without bindings, just transform it
        | Some (TargetImpl ([], Transform com ctx decBody)) -> decBody
        // If we have bindings, create the assignments
        | Some (TargetImpl (decVars, decBody)) ->
            let newContext, assignments =
                List.foldBack2 (fun var (Transform com ctx binding) (accContext, accAssignments) ->
                    let (BindIdent com accContext (newContext, ident)) = var
                    let assignment = Fable.VarDeclaration (ident, binding, var.IsMutable)
                    newContext, (assignment::accAssignments)) decVars decBindings (ctx, [])
            assignments @ [transformExpr com newContext decBody]
            |> makeSequential (makeRangeFrom fsExpr)

    (** Not implemented *)
    | BasicPatterns.ILAsm _
    | BasicPatterns.ILFieldGet _
    | BasicPatterns.Quote _ // (quotedExpr)
    | BasicPatterns.AddressOf _ // (lvalueExpr)
    | BasicPatterns.AddressSet _ // (lvalueExpr, rvalueExpr)
    | _ -> failwithf "Cannot compile expression in %A: %A" fsExpr.Range fsExpr

// The F# compiler considers class methods as children of the enclosing module.
// We use this type to correct that, see type DeclInfo below.
type private EntChild =
    | Compiled of Fable.Entity * SourceLocation
    | Ignored of fullName: string
    static member matchesFullName child str =
        match child with
        | Some (Compiled (ent, _)) -> ent.FullName = str
        | Some (Ignored fullName) -> fullName = str
        | None -> false

type private DeclInfo(init: Fable.Declaration list) =
    let ignoredAtts = set ["Erase"; "Import"; "Global"; "Emit"]
    let mutable child: EntChild option = None
    let decls = ResizeArray<Fable.Declaration>(init)
    let childDecls = ResizeArray<Fable.Declaration>()
    let hasIgnoredAtt atts =
        atts |> tryFindAtt (ignoredAtts.Contains) |> Option.isSome
    member self.CurrentEntity =
       match child with
       | Some (Compiled (ent, _)) -> Some ent
       | _ -> None
    /// Interface, inherits from System.Attribute, has "Erase" decorator...
    member self.IsIgnoredEntity (ent: FSharpEntity) =
        if ent.IsInterface || (hasIgnoredAtt ent.Attributes)
        then true
        else match ent.BaseType with
             | Some (NonAbbreviatedType t) when t.HasTypeDefinition ->
                 match t.TypeDefinition.TryFullName with
                 | Some "System.Attribute" -> true
                 | _ -> false
             | _ -> false
    /// Is compiler generated (CompareTo...) or belongs to ignored entity?
    /// (remember F# compiler puts class methods in enclosing modules)
    member self.IsIgnoredMethod (meth: FSharpMemberOrFunctionOrValue) =
        if (meth.IsCompilerGenerated && Naming.ignoredCompilerGenerated.Contains meth.DisplayName)
            || (hasIgnoredAtt meth.Attributes)
        then true
        else match child with
             | Some (Ignored fullName) ->
                 (sanitizeEntityName meth.EnclosingEntity) = fullName
             | _ -> false
    member self.AddMethod (methDecl: Fable.Declaration, parentName: string) =
        EntChild.matchesFullName child parentName
        |> function true -> childDecls.Add methDecl
                  | false -> self.ClearChild (); decls.Add methDecl
    member self.AddInitAction (actionDecl: Fable.Declaration) =
        self.ClearChild ()
        decls.Add actionDecl
    member self.ClearChild () =
        match child with
        | Some (Compiled (child, range)) ->
            Fable.EntityDeclaration (child, List.ofSeq childDecls, range)
            |> decls.Add
        | _ -> ()
        child <- None
        childDecls.Clear ()
    member self.AddChild (newChild, newChildRange, newChildDecls) =
        self.ClearChild ()
        child <- Some (Compiled (newChild, newChildRange))
        childDecls.AddRange newChildDecls
    member self.AddIgnored (ent: FSharpEntity) =
        self.ClearChild ()
        child <- Some (Ignored (sanitizeEntityName ent))
    member self.GetDeclarations () =
        self.ClearChild ()
        List.ofSeq decls        
    
let private transformMemberDecl (com: IFableCompiler) ctx (declInfo: DeclInfo)
    (meth: FSharpMemberOrFunctionOrValue) (args: FSharpMemberOrFunctionOrValue list list) (body: FSharpExpr) =
    match meth with
    | meth when declInfo.IsIgnoredMethod meth -> ()
    | meth when isInline meth ->
        let args = args |> Seq.collect id |> Seq.map (fun x -> x.DisplayName)
        com.AddInlineExpr meth.FullName (List.ofSeq args, body)
    | _ ->
        let memberKind =
            let name = sanitizeMethodName com meth
            // TODO: Another way to check module values?
            if meth.EnclosingEntity.IsFSharpModule
            then match meth.XmlDocSig.[0] with
                 | 'P' -> Fable.Getter (name, true)
                 | _ -> Fable.Method name
            else getMemberKind name meth
        let ctx, args' =
            getMethodArgs com ctx meth.IsInstanceMember args
        let body =
            let ctx =
                if meth.IsImplicitConstructor
                then { ctx with owner=declInfo.CurrentEntity }
                else ctx
            transformExpr com ctx body
        let entMember = 
            Fable.Member(memberKind,
                makeRange meth.DeclarationLocation, args', body,
                meth.Attributes |> Seq.choose (makeDecorator com) |> Seq.toList,
                meth.Accessibility.IsPublic, not meth.IsInstanceMember, hasRestParams args)
            |> Fable.MemberDeclaration
        declInfo.AddMethod (entMember, sanitizeEntityName meth.EnclosingEntity)
    declInfo
   
let rec private transformEntityDecl
    (com: IFableCompiler) ctx (declInfo: DeclInfo) (ent: FSharpEntity) subDecls =
    if declInfo.IsIgnoredEntity ent
    then declInfo.AddIgnored ent; declInfo
    else
        let entRange = makeRange ent.DeclarationLocation
        // Unions and Records don't have a constructor, generate it
        let init =
            if ent.IsFSharpUnion
            then [entRange.Collapse() |> makeUnionCons]
            elif ent.IsFSharpExceptionDeclaration
            then [entRange.Collapse() |> makeExceptionCons]
            elif ent.IsFSharpRecord
            then ent.FSharpFields
                 |> Seq.map (fun x -> x.DisplayName) |> Seq.toList
                 |> makeRecordCons (entRange.Collapse())
                 |> List.singleton
            else []
        let childDecls = transformDeclarations com ctx init subDecls
        declInfo.AddChild (com.GetEntity ent, entRange, childDecls)
        declInfo

and private transformDeclarations (com: IFableCompiler) ctx init decls =
    let declInfo =
        decls |> List.fold (fun (declInfo: DeclInfo) decl ->
            match decl with
            | FSharpImplementationFileDeclaration.Entity (e, sub) ->
                if e.IsFSharpAbbreviation
                then declInfo
                else transformEntityDecl com ctx declInfo e sub
            | FSharpImplementationFileDeclaration.MemberOrFunctionOrValue (meth, args, body) ->
                transformMemberDecl com ctx declInfo meth args body
            | FSharpImplementationFileDeclaration.InitAction (Transform com ctx expr) ->
                declInfo.AddInitAction (Fable.ActionDeclaration expr); declInfo
        ) (DeclInfo init)
    declInfo.GetDeclarations ()
        
let transformFiles (com: ICompiler) (fileMask: string option) (fsProj: FSharpCheckProjectResults) =
    let rec getRootDecls rootEnt = function
        | [FSharpImplementationFileDeclaration.Entity (e, subDecls)]
            when e.IsNamespace || e.IsFSharpModule ->
            getRootDecls (Some e) subDecls
        | _ as decls -> rootEnt, decls
    let entities, inlineExprs =
        System.Collections.Concurrent.ConcurrentDictionary<string, Fable.Entity>(),
        System.Collections.Concurrent.ConcurrentDictionary<string, string list * FSharpExpr>()
    let fileNames =
        fsProj.AssemblyContents.ImplementationFiles
        |> Seq.map (fun x -> x.FileName) |> Set.ofSeq
    let replacePlugins =
        com.Plugins |> List.choose (function
            | :? IReplacePlugin as plugin -> Some plugin
            | _ -> None)
    let com =
        { new IFableCompiler with
            member fcom.Transform ctx fsExpr =
                transformExpr fcom ctx fsExpr
            member fcom.GetInternalFile tdef =
                // In F# scripts the DeclarationLocation of referenced libraries
                // becomes the .fsx file, so check first if the entity belongs
                // to an assembly already compiled (external to the project)
                match tdef.Assembly.FileName with
                | Some _ -> None
                | None ->
                    let file = tdef.DeclarationLocation.FileName
                    if Set.contains file fileNames then Some file else None
            member fcom.GetEntity tdef =
                entities.GetOrAdd (tdef.FullName, fun _ -> makeEntity fcom tdef)
<<<<<<< HEAD
            member fcom.TryGetInlineExpr fullName =
                let success, expr = inlineExprs.TryGetValue fullName
                if success then Some expr else None
            member fcom.AddInlineExpr fullName inlineExpr =
                inlineExprs.TryAdd(fullName, inlineExpr)
                |> ignore
=======
            member fcom.ReplacePlugins =
                replacePlugins
>>>>>>> 96dee5d2
        interface ICompiler with
            member __.Options = com.Options
            member __.Plugins = com.Plugins }    
    fsProj.AssemblyContents.ImplementationFiles
    |> List.where (fun file ->
        let fileName = System.IO.Path.GetFileName file.FileName
        (fileName.StartsWith("Fable.Import") || fileName = "Fable.Core.fs") |> not)
    |> List.map (fun file ->
        let rootEnt, rootDecls =
            let rootEnt, rootDecls =
                let rootEnt, rootDecls = getRootDecls None file.Declarations
                match fileMask with
                | Some mask when file.FileName <> mask -> rootEnt, []
                | _ -> rootEnt, transformDeclarations com Context.Empty [] rootDecls
            match rootEnt with
            | Some rootEnt -> makeEntity com rootEnt, rootDecls
            | None -> Fable.Entity.CreateRootModule file.FileName, rootDecls
        Fable.File(file.FileName, rootEnt, rootDecls))<|MERGE_RESOLUTION|>--- conflicted
+++ resolved
@@ -610,17 +610,14 @@
                     if Set.contains file fileNames then Some file else None
             member fcom.GetEntity tdef =
                 entities.GetOrAdd (tdef.FullName, fun _ -> makeEntity fcom tdef)
-<<<<<<< HEAD
             member fcom.TryGetInlineExpr fullName =
                 let success, expr = inlineExprs.TryGetValue fullName
                 if success then Some expr else None
             member fcom.AddInlineExpr fullName inlineExpr =
                 inlineExprs.TryAdd(fullName, inlineExpr)
                 |> ignore
-=======
             member fcom.ReplacePlugins =
                 replacePlugins
->>>>>>> 96dee5d2
         interface ICompiler with
             member __.Options = com.Options
             member __.Plugins = com.Plugins }    
